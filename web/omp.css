/*

Description:

  This is the standard JAC style sheet for the OMP web pages. The CSS
  file name is selected using the 'www-css' key in the OMP
  configuration file omp.cfg.

Author:

  Kynan Delorey <k.delorey@jach.hawaii.edu>

Copyright:

  Copyright (C) 2004-2005 Particle Physics and Astronomy Research Council.
  All Rights Reserved.

License:

  This program is free software; you can redistribute it and/or modify
  it under the terms of the GNU General Public License as published by
  the Free Software Foundation; either version 2 of the License, or
  (at your option) any later version.

  This program is distributed in the hope that it will be useful,but
  WITHOUT ANY WARRANTY; without even the implied warranty of
  MERCHANTABILITY or FITNESS FOR A PARTICULAR PURPOSE. See the GNU
  General Public License for more details.

  You should have received a copy of the GNU General Public License
  along with this program; if not, write to the Free Software
  Foundation, Inc., 59 Temple Place,Suite 330, Boston, MA 02111-1307,
  USA

*/

.title {
  font-family: Arial, sans-serif;
  font-size: 140%;
  font-weight: normal;
  color: #05054f;
}


.small_title {
  font-family: Arial, sans-serif;
  font-size: 18pt;
  font-weight: normal;
  color: #05054f;
}

.sum_table {
  background-color: #ffffff;
}

.row_a {
  background-color: #ffffff;
  font-family: Arial, sans-serif;
  font-size: 14pt;
  font-weight: normal;
  color: #5d5daf;
}

.row_b {
  background-color: #e0e0e0;
  font-family: Arial, sans-serif;
  font-size: 14pt;
  font-weight: normal;
  color: #5d5daf;
}

.userid, .userid a:link, .userid a:visited {
  font-size: xx-small;
  color: #000000;
}

.proj_fault_link, .proj_fault_link a:link, .proj_fault_link a:visited {
  font-size: xx-small;
  color: #000000;
}

.columnhead {
  font-size: xx-small;
  font-weight: bold;
  text-align: center;
}

.link_light {
  font-family: Arial, sans-serif;
  font-size: 14pt;
  font-weight: normal;
  color: #5d5daf;
}

.sum_other {
  font-family: Arial, sans-serif;
  font-size: 14pt;
  font-weight: normal;
  color: #05054f;
}

.link_dark {
  font-family: Arial, sans-serif;
  font-size: small;
  font-weight: normal;
  color: #000000;
}

.link_dark_small {
  font-family: Arial, sans-serif;
  font-size: x-small;
  font-weight: normal;
  color: #000000;
}

.link_small {
  font-family: Arial, sans-serif;
  font-size: small;
  font-weight: normal;
  color: #5d5daf;
}

.link_option {
  font-size: x-small;
  font-family: Arial, sans-serif;
  font-weight: bold;
  color: #ffffff;
}
.proj_time_sum_weather_row {
  background-color: #dbdbff;
  font-family: Arial, sans-serif;
  font-size: 14pt;
  font-weight: normal;
  color: #05054f;
}

.proj_time_sum_extended_row {
  background-color: #a8a8e0;
  font-family: Arial, sans-serif;
  font-size: 14pt;
  font-weight: normal;
  color: #05054f;
}

.proj_time_sum_other_row {
  background-color: #c1c1f4;
  font-family: Arial, sans-serif;
  font-size: 14pt;
  font-weight: normal;
  color: #05054f;
}

.time_a {
  font-family: arial, sans-serif;
  font-size: 11pt;
  color: #05054f;
}

.time_b {
  font-family: arial, sans-serif;
  font-size: 11pt;
  color: #05054f;
}

.time_Sun_b {
  background-color: #fff9b2;
  font-family: arial, sans-serif;
  font-size: 11pt;
  color: #05054f;
}

.time_Mon_b {
  background-color: #66c972;
  font-family: arial, sans-serif;
  font-size: 11pt;
  color: #05054f;
}

.time_Tue_b {
  background-color: #7dd8c9;
  font-family: arial, sans-serif;
  font-size: 11pt;
  color: #05054f;
}

.time_Wed_b {
  background-color: #7da2d8;
  font-family: arial, sans-serif;
  font-size: 11pt;
  color: #05054f;
}

.time_Thu_b {
  background-color: #947dd8;
  font-family: arial, sans-serif;
  font-size: 11pt;
  color: #05054f;
}

.time_Fri_b {
  background-color: #d47dd8;
  font-family: arial, sans-serif;
  font-size: 11pt;
  color: #05054f;
}

.time_Sat_b {
  background-color: #f43a5f;
  font-family: arial, sans-serif;
  font-size: 11pt;
  color: #05054f;
}

.time_Sun_a {
  background-color: #fff9e0;
  font-family: arial, sans-serif;
  font-size: 11pt;
  color: #05054f;
}

.time_Mon_a {
  background-color: #bffcc4;
  font-family: arial, sans-serif;
  font-size: 11pt;
  color: #05054f;
}

.time_Tue_a {
  background-color: #c2f8f9;
  font-family: arial, sans-serif;
  font-size: 11pt;
  color: #05054f;
}

.time_Wed_a {
  background-color: #c9e0ff;
  font-family: arial, sans-serif;
  font-size: 11pt;
  color: #05054f;
}

.time_Thu_a {
  background-color: #d9ceff;
  font-family: arial, sans-serif;
  font-size: 11pt;
  color: #05054f;
}

.time_Fri_a {
  background-color: #fbcbff;
  font-family: arial, sans-serif;
  font-size: 11pt;
  color: #05054f;
}

.time_Sat_a {
  background-color: #f794a9;
  font-family: arial, sans-serif;
  font-size: 11pt;
  color: #05054f;
}

.country_CA {
  background-color: #f794a9;
  font-family: arial, sans-serif;
  font-size: 100%;
  color: #05054f;
}

.country_EC {
  background-color: #fbcbff;
  font-family: arial, sans-serif;
  font-size: 100%;
  color: #05054f;
}

.country_JP {
  background-color: #ffce75;
  font-family: arial, sans-serif;
  font-size: 100%;
  color: #05054f;
}

.country_NL {
  background-color: #d9ceff;
  font-family: arial, sans-serif;
  font-size: 100%;
  color: #05054f;
}

.country_UH {
  background-color: #c9e4ff;
  font-family: arial, sans-serif;
  font-size: 100%;
  color: #05054f;
}

.country_UK {
  background-color: #bffcc4;
  font-family: arial, sans-serif;
  font-size: 100%;
  color: #05054f;
}

.country_DDT {
  background-color: #fff9b2;
  font-family: arial, sans-serif;
  font-size: 100%;
  color: #05054f;
}

.country_GBT {
  background-color: #bcdbdb;
  font-family: arial, sans-serif;
  font-size: 100%;
  color: #05054f;
}

.country_INT {
  background-color: #bfdbbc;
  font-family: arial, sans-serif;
  font-size: 100%;
  color: #05054f;
}

.country_JAC {
  background-color: #e0c9ff;
  font-family: arial, sans-serif;
  font-size: 100%;
  color: #05054f;
}

.country_SERV {
  background-color: #ffffc9;
  font-family: arial, sans-serif;
  font-size: 100%;
  color: #05054f;
}

.subject {
  font-size: 12pt;
  font-weight: normal;
  color: #05054f;
}

body {
  font-family: arial,sans-serif
}

div.black a:link, div.black a:visited {
  color: #000;
  font-style: italic;
  text-decoration: underline;
}

span.editlink a:link, span.editlink a:visited {
  color: #000;
  font-style: normal;
  font-size: 12pt;
}

b.white, b.white a:link, b.white a:visited {
  color: #fff;
  font-style: normal;
  text-decoration: none;
}

div.footer, div.footer a:link, div.footer a:visited {
  font-size: 9pt;
  color: #393989;
}

HR {
  height : 1;
  color  : #babadd;
}

A {
  font-family:arial,sans-serif;
}

.hide { visibility: hidden; display: none; }
.show { visibility: visible; }

.row_system {
  background-color: #dbdbff;
  border-bottom: 1px solid #9292b5;
  border-top: 1px solid #efefff;
  font-size: xx-small;
  font-weight: bold;
  text-align: center;
}

.row_system_title {
  background-color: #dbdbff;
  border-bottom: 1px solid #9292b5;
  border-top: 1px solid #efefff;
  font-size: medium;
  font-weight: bold;
  text-align: left;
}

.row_closed {
  background-color: #5959a8;
  border-bottom: 1px solid #383877;
  font-size: small;
  text-align: right;
  color: #ffffff;
}

.row_closed_title {
  background-color: #5959a8;
  border-bottom: 1px solid #383877;
  font-size: medium;
  font-weight: bold;
  text-align: left;
  color: #ffffff;
}

.fault_numbers {
  font-size: small;
  color: #ffffff;
}

.fault_total {
  font-size: small;
  font-weight: bold;
}

.misc_info {
  font-size: x-small;
}

.link_fault_subject {
  font-family: Arial, sans-serif;
  font-size: small;
  font-weight: normal;
  color: #ffffff;
}

.fault_summary_misc {
  color: #ffffff;
}

.fault_summary_userid, .fault_summary_userid a:link, .fault_summary_userid a:visited {
  font-size: xx-small;
  color: #ffffff;
}

.link_fault_id {
  font-family: Arial, sans-serif;
  font-size: x-small;
  font-weight: normal;
  color: #ffffff;
}

.obslog-good, .obslog-bad, .obslog-questionable, .obslog-junk, .obslog-rejected {
  background-color: transparent;
}

.obslog-good {
  color: #000;
}

.obslog-bad {
  color: #f33;
}

.obslog-junk {
  color: #f0f;
}

.obslog-questionable {
  color: #ff7e00;
}

.obslog-rejected {
  color: #00f;
}

.msb-comment-nightrep {

  font-style: italic;
  border-left: 1ex solid #999;
  padding-left: 1ex;
}

a.sidemain:link    { color:#ffffff; font-size:11px; font-weight:bold; text-decoration:none; }
a.sidemain:visited { color:#ffffff; font-size:11px; font-weight:bold; text-decoration:none; }
a.sidemain:active  { color:#ffffff; font-size:11px; font-weight:bold; text-decoration:underline; }
a.sidemain:hover   { color:#ffffff; font-size:11px; font-weight:bold; text-decoration:underline; }
span.sidemain      { color:#cccccc; font-size:11px; font-family:arial,sans-serif; }

.index-title {
  font-weight: bold;
  background-color: #808080;
  color: #fff;
}

a.index-title-link:link    { color: #fff; }
a.index-title-link:visited { color: #fff; }
a.index-title-link:active  { color: #9ff; }
a.index-title-link:hover   { color: #9ff; }

.cell_standout {
  border: 1px solid #d63e3e;
  background-color: #f9b1b1;
}

.infobox {
  border: 1px solid #383898;
  background-color: #bcbee3;
}

.row_clear {
  background-color: #ffffff;
}

.row_shaded {
  background-color: #dddddd;
}

.row_disabled {
  background-color: #cbcbcd;
  color: #949494;
}

table.bordered {
  border: 1px solid black;
  border-collapse: collapse;
}

table.bordered td, table.bordered th {
  border: 1px solid black;
  padding: 5px;
}

table.bordered caption {
  padding: 5px;
  font-weight: bold;
}

div#layout_top_bar {
    position: absolute;
    left: 0;
    top: 0;
    right: 0;
    height: 50px;
    margin: 0px;
    padding: 0px 0px 0px 15px;
    line-height: 50px;
    background: #8080cc;
    color: #ffffff;
    font-size: 22px;
    font-weight: bold;
    font-family: sans-serif;
    border-bottom: 20px solid #c1c7c8;
    outline: 20px solid #55559b;
}

div#layout_top_bar p {
    margin: 0px;
    padding: 0px;
}

div#layout_side_bar {
    position: absolute;
    left: 0;
    top: 0;
    width: 140px;
    padding: 5px;
    background: #8080cc;
    color:#cccccc;
    font-size: 11px;
    font-family:arial, sans-serif;
    margin: 0px;
}

div#layout_top_bar + div#layout_side_bar {
    top: 90px !important;
}

div#layout_side_bar li {
    list-style: none;
    padding-top: 0.5ex;
    padding-bottom: 0.5ex;
}

div#layout_side_bar ul {
    padding-left: 0px;
    padding-bottom: 10px;
}

div#layout_side_bar ul:not(:last-child) {
    border-bottom: 2px solid #55559b;
}

div#layout_side_bar a:link, div#layout_side_bar a:visited {
    color:#ffffff;
    font-weight:bold;
    text-decoration:none;
}

div#layout_side_bar a:active, div#layout_side_bar a:hover{
    color:#ffffff;
    font-weight:bold;
    text-decoration:underline;
}

div#layout_content {
    margin: 0px 0px 0px 150px;
}

div#layout_top_bar + div#layout_side_bar + div#layout_content {
    margin-top: 90px;
}

div.home_panel {
    display: inline-block;
    max-width: 420px;
    margin-right: 50px;
    vertical-align: top;
}

div.home_panel li {
    list-style: none;
}

div.home_panel ul {
    padding-left: 0px;
}

div.home_panel > ul > li > p {
    font-size: 200%;
}

div.home_panel.general_access  ul p {
    color: darkgreen;
}

div.home_panel.restricted_access ul p {
    color: darkred;
}

div.home_panel > ul > li > ul > li > p {
    font-size: 150%;
    margin-top: 10px;
    margin-bottom: 10px;
}

div.log_in_panel {
  margin: 10px 0px 10px 0px;
  background: #DDD;
  padding: 0px;
}

div.log_in_panel > p {
  background: #BBB;
  margin: 0px;
  padding: 10px;
}

div.log_in_panel > p a {
  text-decoration: none;
  color: black;
  font-weight: bold;
}

div.log_in_panel > p a:after {
  content: " \00BB";
}

div.log_in_panel > div {
  padding: 10px;
}

table.schedule td, table.schedule th {
    text-align: center;
}

input[type="submit"], input[type="text"], input[type="password"], input[type="number"], input[type="date"], input[type="time"], input[type="email"], select, textarea, input[type="file"]::file-selector-button, input[type="button"] {
    padding: 0.5ex;
    border: 1px solid #888;
    border-radius: 0.5ex;
}

input[type="submit"], select, input[type="file"]::file-selector-button, input[type="button"] {
    background: #EEE;
    color: #000;
}

input[type="submit"]:hover, select:hover, input[type="file"]::file-selector-button:hover, input[type="button"]:hover {
    background: #CCC;
}

input[type="text"], input[type="password"], input[type="number"], input[type="date"], input[type="time"], input[type="email"] {
    background: #FFF;
}

.template {
    display: none;
<<<<<<< HEAD
=======
}

.faultresponse_valuable {
    border: 5px dotted #FF0;
    background: #EED;
}

.faultresponse_invaluable {
    border: 5px dashed #FF0;
    background: #FFC;
    box-shadow: 0px 0px 10px 5px #FF0;
}

.faultresponse_redundant {
    border: 5px dotted #888;
    background: #CCD;
    color: #444;
}

.faultresponse_hidden {
    border: 5px dashed #888;
    background: #BBB;
    color: #888;
>>>>>>> c46ec854
}<|MERGE_RESOLUTION|>--- conflicted
+++ resolved
@@ -699,8 +699,6 @@
 
 .template {
     display: none;
-<<<<<<< HEAD
-=======
 }
 
 .faultresponse_valuable {
@@ -724,5 +722,4 @@
     border: 5px dashed #888;
     background: #BBB;
     color: #888;
->>>>>>> c46ec854
 }