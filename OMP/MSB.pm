--- conflicted
+++ resolved
@@ -4351,22 +4351,13 @@
     } elsif ($name eq 'SpIterFTS2Obs') {
       $summary{scitarget} = 1;
       $summary{autoTarget} = 0;
-<<<<<<< HEAD
+      $summary{type} = 's-stare';
 
       my %fts = ();
 
       my $mode = $self->_get_pcdata($child, 'SpecialMode');
       $fts{'SpecialMode'} = $mode if defined $mode;
 
-=======
-      $summary{type} = 's-stare';
-
-      my %fts = ();
-
-      my $mode = $self->_get_pcdata($child, 'SpecialMode');
-      $fts{'SpecialMode'} = $mode if defined $mode;
-
->>>>>>> eb1d0120
       my $port = $self->_get_pcdata($child, 'TrackingPort');
       $fts{'TrackingPort'} = $port if defined $port;
 
