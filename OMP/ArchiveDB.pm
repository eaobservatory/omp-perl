--- conflicted
+++ resolved
@@ -62,10 +62,7 @@
 # To Force to search database for any date, not just past day or two.
 $AnyDate = 0;
 
-<<<<<<< HEAD
-=======
-
->>>>>>> 6b170187
+
 # Cache a hash of files that we've already warned about.
 our %WARNED;
 
@@ -184,16 +181,9 @@
   # Determine whether we are "today"
   my $istoday = $query->istoday;
 
-<<<<<<< HEAD
-    # First go to the database if we're looking for things that are
-    # older than three days and we've been told not to skip the DB
-    # lookup.
-    if ( ( !$istoday || $AnyDate ) && !$SkipDBLookup ) {
-=======
   # Control whether we have queried the DB or not
   # True means we have done a successful query.
   my $dbqueryok = 0;
->>>>>>> 6b170187
 
   my @results;
 
