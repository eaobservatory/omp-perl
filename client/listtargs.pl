#!/local/perl/bin/perl

=head1 NAME

listtargs - List targets from a science programme

=head1 SYNOPSIS

  listtargs -h
  listtargs U/06A/H32
  listtargs h32.xml

=head1 DESCRIPTION

This program extracts all the targets from a science program and
lists them to standard out with details of the RA/Dec and current
airmass. It also checks for internal consistency by comparing targets
that have identical names.

Extremely useful when validating orbital elements.

=head1 OPTIONS

The following options are supported:

=over 4

=item B<science programme>

The main argument is the file containing the science program. If the file does not
exist and the string does not a file extension (.xml) it is assumed to refer to
an actual project ID. In that case the project password is requested and an attempt
is made to retrieve the science programme for target extraction.

=item B<-version>

Report the version number.

=item B<-help>

Display the help information.

=item B<-man>

Display the full manual page.

=item B<-region>

Produce a list of regions to be observed.

=item B<-format> stcs | ast

Selects the format in which to report the regions.

=item B<-type> new | progress | complete

Outputs only regions in the specified state.

=item B<-plot>

Display a plot of regions instead of outputting a text description.

<<<<<<< HEAD
=======
=item B<-plottingmethod> separate | cmpregion

Allows regions to be plotted separately to avoid problems
plotting AST CmpRegions.

=item B<-plottingsystem> fk5 | gal

Selects coordinate system in which to plot.

Note: when WORKAROUND_BOUNDS is on to avoid problems calculating
the boundaries of AST regions, the bounds are only calculated
for FK5 coordinates.

=item B<-plottingbounds>

Specify explit plotting boundaries, comma separated, in degrees,
eg: -6,6,-4,4.

>>>>>>> eb1d0120
=back

=cut

# List all targets in a science program
use strict;
use warnings;
use Pod::Usage;
use Getopt::Long;

# Locate the OMP software through guess work
use FindBin;
use lib "$FindBin::RealBin/..";

# Must load AST early to avoid problems with PGPLOT.
# Therefore load OMP::SpRegion now.
use OMP::SpRegion;

# External modules
use DateTime;
use Term::ReadLine;

# OMP classes
use OMP::SciProg;
use OMP::ProjServer;
use OMP::SpServer;


# Options
<<<<<<< HEAD
my ($format, $mode_type, $plotting_method,
    $help, $man, $version, $mode_region, $mode_plot)
  = ('stcs', undef, 'cmpregion');
=======
my ($format, $mode_type, $plotting_method, $plotting_system,
    $help, $man, $version, $mode_region, $mode_plot, $plotting_bounds)
  = ('stcs', undef, 'cmpregion', 'fk5');
>>>>>>> eb1d0120
my $status = GetOptions("help" => \$help,
                        "man" => \$man,
                        "version" => \$version,
                        "region" => \$mode_region,
                        "plot" => \$mode_plot,
                        'format=s' => \$format,
                        'type=s' => \$mode_type,
                        'plottingmethod=s' => \$plotting_method,
<<<<<<< HEAD
=======
                        'plottingsystem=s' => \$plotting_system,
                        'plottingbounds=s' => \$plotting_bounds,
>>>>>>> eb1d0120
                       );

pod2usage(1) if $help;
pod2usage(-exitstatus => 0, -verbose => 2) if $man;

if ($version) {
  my $id = '$Id$ ';
  print "omplisttargs - List targets found in science programme\n";
  print " Source code revision: $id\n";
  exit;
}

# Read the science program in
my $file = shift(@ARGV);

my $sp;
if (-e $file) {
  # looks to be a filename
  $sp = new OMP::SciProg( FILE => $file);
} elsif ( OMP::ProjServer->verifyProject( $file ) ) {
  # we have a project ID - we need to get permission

  my $term = new Term::ReadLine 'Retrieve Science Programme';

  # Needs Term::ReadLine::Gnu
  my $attribs = $term->Attribs;
  $attribs->{redisplay_function} = $attribs->{shadow_redisplay};
  my $password = $term->readline( "Please enter project or staff password: ");
  $attribs->{redisplay_function} = $attribs->{rl_redisplay};

  print STDERR "Retrieving science programme $file\n";
  $sp = OMP::SpServer->fetchProgram( $file, $password, "OBJECT" );

} else {
  die "Supplied argument ($file) is neither a file nor a project ID\n";
}


# Reference time
my $dt = DateTime->now;

# Determine which type of report is required.
if ($mode_region || $mode_plot) {region_report($sp); exit(0);}
# Otherwise fall through to default report type.

my %targets;
my @targnames;

for my $msb ( $sp->msb ) {
  my $info = $msb->info;
  my @obs = $info->observations;

  for my $o (@obs) {
    my $c = $o->coords;
    $c->datetime( $dt );
    next if $c->type eq 'CAL';
    if (exists $targets{$c->name}) {
      # exists so compare
      my $dist = $c->distance( $targets{$c->name}->[0] );
      if ($dist->arcsec > 1) {
	print "-->>>> Target " .$c->name ." duplicated but with coordinates that differ by ". sprintf("%.1f",$dist->arcsec) ." arcsec\n";
	push(@{ $targets{$c->name} }, $c);
      }
    } else {
      push(@targnames, $c->name);
      $targets{$c->name} = [ $c ];
    }
  }

}

# Now dump the current values
print("Target                RA(J2000)   Dec(J2000)    Airmass   Type\n");
for my $n (@targnames) {
  for my $c (@{$targets{$n}}) {
    my ($ra,$dec) = $c->radec;
    printf("%-20s %s  %s   %6.3f   %s\n",
	   $n,
	   $ra, $dec,
	   $c->airmass,
	   $c->type);
  }
}


# Subroutine to produce the region report type.

sub region_report {
  my $sp = shift;

  my $region = new OMP::SpRegion($sp);
  unless (defined $region) {
    print STDERR "No regions found\n";
    exit(0);
  }

  if ($mode_region) {
    if (lc($format) eq 'stcs') {
      $region->write_stcs(type => $mode_type);
    }
    elsif (lc($format) eq 'ast') {
      $region->write_ast(type => $mode_type);
    }
    else {
      die 'Unknown region output format ' . $format;
    }
  }

  if ($mode_plot) {
    require PGPLOT;
    require Starlink::AST::PGPLOT;

    my $pgdev = PGPLOT::pgopen('/xserve');
    PGPLOT::pgwnad(0, 1, 0, 1);
    PGPLOT::pgqwin(my $x1, my $y1, my $x2, my $y2);

    $region->plot_pgplot(type => $mode_type,
<<<<<<< HEAD
                         method => $plotting_method);
=======
                         method => $plotting_method,
                         system => $plotting_system,
                         bounds => $plotting_bounds);
>>>>>>> eb1d0120

    PGPLOT::pgend();
  }
}


=head1 AUTHOR

Tim Jenness E<lt>t.jenness@jach.hawaii.eduE<gt>

=head1 COPYRIGHT

Copyright (C) 2001-2005 Particle Physics and Astronomy Research Council.
All Rights Reserved.

This program is free software; you can redistribute it and/or modify it under
the terms of the GNU General Public License as published by the Free Software
Foundation; either version 2 of the License, or (at your option) any later
version.

This program is distributed in the hope that it will be useful,but WITHOUT ANY
WARRANTY; without even the implied warranty of MERCHANTABILITY or FITNESS FOR A
PARTICULAR PURPOSE. See the GNU General Public License for more details.

You should have received a copy of the GNU General Public License along with
this program; if not, write to the Free Software Foundation, Inc., 59 Temple
Place,Suite 330, Boston, MA  02111-1307, USA

=cut<|MERGE_RESOLUTION|>--- conflicted
+++ resolved
@@ -60,8 +60,6 @@
 
 Display a plot of regions instead of outputting a text description.
 
-<<<<<<< HEAD
-=======
 =item B<-plottingmethod> separate | cmpregion
 
 Allows regions to be plotted separately to avoid problems
@@ -80,7 +78,6 @@
 Specify explit plotting boundaries, comma separated, in degrees,
 eg: -6,6,-4,4.
 
->>>>>>> eb1d0120
 =back
 
 =cut
@@ -110,15 +107,9 @@
 
 
 # Options
-<<<<<<< HEAD
-my ($format, $mode_type, $plotting_method,
-    $help, $man, $version, $mode_region, $mode_plot)
-  = ('stcs', undef, 'cmpregion');
-=======
 my ($format, $mode_type, $plotting_method, $plotting_system,
     $help, $man, $version, $mode_region, $mode_plot, $plotting_bounds)
   = ('stcs', undef, 'cmpregion', 'fk5');
->>>>>>> eb1d0120
 my $status = GetOptions("help" => \$help,
                         "man" => \$man,
                         "version" => \$version,
@@ -127,11 +118,8 @@
                         'format=s' => \$format,
                         'type=s' => \$mode_type,
                         'plottingmethod=s' => \$plotting_method,
-<<<<<<< HEAD
-=======
                         'plottingsystem=s' => \$plotting_system,
                         'plottingbounds=s' => \$plotting_bounds,
->>>>>>> eb1d0120
                        );
 
 pod2usage(1) if $help;
@@ -249,13 +237,9 @@
     PGPLOT::pgqwin(my $x1, my $y1, my $x2, my $y2);
 
     $region->plot_pgplot(type => $mode_type,
-<<<<<<< HEAD
-                         method => $plotting_method);
-=======
                          method => $plotting_method,
                          system => $plotting_system,
                          bounds => $plotting_bounds);
->>>>>>> eb1d0120
 
     PGPLOT::pgend();
   }
